package examples;

import io.opentracing.Span;
import io.opentracing.Tracer;
import io.vertx.core.Vertx;
import io.vertx.core.VertxOptions;
import io.vertx.core.eventbus.DeliveryOptions;
import io.vertx.core.http.HttpClient;
import io.vertx.core.http.HttpClientOptions;
import io.vertx.core.http.HttpServer;
import io.vertx.core.http.HttpServerOptions;
import io.vertx.core.tracing.TracingPolicy;
import io.vertx.docgen.Source;
import io.vertx.tracing.opentracing.OpenTracingOptions;
import io.vertx.tracing.opentracing.OpenTracingUtil;

@Source
public class OpenTracingExamples {

  public void ex1() {
    Vertx vertx = Vertx.vertx(new VertxOptions()
      .setTracingOptions(
        new OpenTracingOptions()
      )
    );
  }

  public void ex2(Tracer tracer) {
    Vertx vertx = Vertx.vertx(new VertxOptions()
      .setTracingOptions(
        new OpenTracingOptions(tracer)
      )
    );
  }

<<<<<<< HEAD
  public void ex3(Vertx vertx) {
    HttpServer server = vertx.createHttpServer(new HttpServerOptions()
      .setTracingPolicy(TracingPolicy.IGNORE)
    );
  }

  public void ex4(Vertx vertx) {
    HttpClient client = vertx.createHttpClient(new HttpClientOptions()
      .setTracingPolicy(TracingPolicy.IGNORE)
    );
  }

  public void ex5(Vertx vertx) {
    DeliveryOptions options = new DeliveryOptions().setTracingPolicy(TracingPolicy.ALWAYS);
    vertx.eventBus().send("the-address", "foo", options);
=======
  public void ex3(Tracer tracer) {
    Span span = tracer.buildSpan("my-operation")
      .withTag("some-key", "some-value")
      .start();
    OpenTracingUtil.setSpan(span);
    // Do something, e.g. client request
    span.finish();
>>>>>>> cd49f417
  }
}<|MERGE_RESOLUTION|>--- conflicted
+++ resolved
@@ -33,7 +33,6 @@
     );
   }
 
-<<<<<<< HEAD
   public void ex3(Vertx vertx) {
     HttpServer server = vertx.createHttpServer(new HttpServerOptions()
       .setTracingPolicy(TracingPolicy.IGNORE)
@@ -46,17 +45,17 @@
     );
   }
 
-  public void ex5(Vertx vertx) {
-    DeliveryOptions options = new DeliveryOptions().setTracingPolicy(TracingPolicy.ALWAYS);
-    vertx.eventBus().send("the-address", "foo", options);
-=======
-  public void ex3(Tracer tracer) {
+  public void ex5(Tracer tracer) {
     Span span = tracer.buildSpan("my-operation")
       .withTag("some-key", "some-value")
       .start();
     OpenTracingUtil.setSpan(span);
     // Do something, e.g. client request
     span.finish();
->>>>>>> cd49f417
+  }
+
+  public void ex6(Vertx vertx) {
+    DeliveryOptions options = new DeliveryOptions().setTracingPolicy(TracingPolicy.ALWAYS);
+    vertx.eventBus().send("the-address", "foo", options);
   }
 }