--- conflicted
+++ resolved
@@ -18,7 +18,6 @@
 {@link examples.OpenTracingExamples#ex2}
 ----
 
-<<<<<<< HEAD
 == Tracing policy
 
 The tracing policy defines the behavior of a component when tracing is enabled:
@@ -40,27 +39,29 @@
   - `http.status_code`: the HTTP status code
 
 The default HTTP server tracing policy is `ALWAYS`, you can configure the policy with {@link io.vertx.core.http.HttpServerOptions#setTracingPolicy}
-=======
-After the Tracer has been configured, Vert.x may inject _spans_ into existing traces for
-some API calls, such as HTTP client or server requests. A trace that starts from a server
-call will be automatically created by Vert.x.
-
-However, to initiate a trace for a client call, you need to create it first and make Vert.x
-aware of it by using `OpenTracingUtil.setSpan`:
->>>>>>> cd49f417
 
 [source,$lang]
 ----
 {@link examples.OpenTracingExamples#ex3}
 ----
 
-<<<<<<< HEAD
 The default HTTP client tracing policy is `PROPAGATE`, you can configure the policy with {@link io.vertx.core.http.HttpClientOptions#setTracingPolicy}
 
 [source,$lang]
 ----
 {@link examples.OpenTracingExamples#ex4}
 ----
+
+To initiate a trace for a client call, you need to create it first and make Vert.x
+aware of it by using `OpenTracingUtil.setSpan`:
+
+[source,$lang]
+----
+{@link examples.OpenTracingExamples#ex5}
+----
+
+In an HTTP scenario between two Vert.x services, a span will be created client-side, then
+the trace context will be propagated server-side and another span will be added to the trace.
 
 == EventBus tracing
 
@@ -70,9 +71,5 @@
 
 [source,$lang]
 ----
-{@link examples.OpenTracingExamples#ex5}
-----
-=======
-In an HTTP scenario between two Vert.x services, a span will be created client-side, then
-the trace context will be propagated server-side and another span will be added to the trace.
->>>>>>> cd49f417
+{@link examples.OpenTracingExamples#ex6}
+----